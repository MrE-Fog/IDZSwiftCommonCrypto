--- conflicted
+++ resolved
@@ -1,11 +1,7 @@
 Pod::Spec.new do |s|
 
   s.name         = "IDZSwiftCommonCrypto"
-<<<<<<< HEAD
   s.version      = "0.9.0"
-=======
-  s.version      = "0.8.3"
->>>>>>> c8e3c5a1
   s.summary      = "A wrapper for Apple's Common Crypto library written in Swift."
 
   s.homepage     = "https://github.com/iosdevzone/IDZSwiftCommonCrypto"
@@ -47,11 +43,7 @@
 
   # Make sure we can find the dummy frameworks
   s.xcconfig = { 
-<<<<<<< HEAD
   "SWIFT_VERSION" => "3.0",
-=======
-  "SWIFT_VERSION" => "2.3",
->>>>>>> c8e3c5a1
   "SWIFT_INCLUDE_PATHS" => "${PODS_ROOT}/IDZSwiftCommonCrypto/Frameworks/$(PLATFORM_NAME)",
   "FRAMEWORK_SEARCH_PATHS" => "${PODS_ROOT}/IDZSwiftCommonCrypto/Frameworks/$(PLATFORM_NAME)"
   }
