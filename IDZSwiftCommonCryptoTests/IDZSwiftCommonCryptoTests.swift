//
//  IDZSwiftCommonCryptoTests.swift
//  IDZSwiftCommonCryptoTests
//
//  Created by idz on 9/20/14.
//  Copyright (c) 2014 iOSDeveloperZone.com. All rights reserved.
//

import Foundation
import XCTest
@testable import IDZSwiftCommonCrypto
import CommonCrypto

class IDZSwiftCommonCryptoTests: XCTestCase {
    
    override func setUp() {
        super.setUp()
        // Put setup code here. This method is called before the invocation of each test method in the class.
    }
    
    override func tearDown() {
        // Put teardown code here. This method is called after the invocation of each test method in the class.
        super.tearDown()
    }

    // MARK: - Cryptor tests
    var aesKey1Bytes = arrayFrom(hexString: "2b7e151628aed2a6abf7158809cf4f3c")
    var aesPlaintext1Bytes = arrayFrom(hexString: "6bc1bee22e409f96e93d7e117393172a")
    var aesCipherText1Bytes = arrayFrom(hexString: "3ad77bb40d7a3660a89ecaf32466ef97")
    
    func test_Cryptor_AES_ECB() {
        let aesEncrypt = Cryptor(operation:.encrypt, algorithm:.aes, options:.ECBMode,
            key:aesKey1Bytes, iv:Array<UInt8>())
        var dataOut = Array<UInt8>(repeating: UInt8(0), count: aesCipherText1Bytes.count)
        let (c, status) = aesEncrypt.update(byteArrayIn: aesPlaintext1Bytes, byteArrayOut: &dataOut)
        XCTAssert(status == .success);
        XCTAssert(aesCipherText1Bytes.count == Int(c) , "Counts are as expected")
        XCTAssertEqual(dataOut, aesCipherText1Bytes, "Obtained expected cipher text")
    }
    /**
    Tests two blocks of ECB mode AES. Demonstrates weakness in ECB; repeated plaintext block
    results in repeated ciphertext block.
    */
    func test_Cryptor_AES_ECB_2() {
        let key = aesKey1Bytes
        let plainText = aesPlaintext1Bytes + aesPlaintext1Bytes
        let expectedCipherText = aesCipherText1Bytes + aesCipherText1Bytes
        
        let cipherText = Cryptor(operation:.encrypt, algorithm:.aes, options:.ECBMode, key:key, iv:Array<UInt8>()).update(byteArray: plainText)?.final()
        
        assert(expectedCipherText.count == cipherText!.count , "Counts are as expected")
        assert(expectedCipherText == cipherText!, "Obtained expected cipher text")
    }
    /**
    Demonstrates alignment error when plaintext is not an integral number 
    of blocks long.
    */
    func test_Cryptor_AES_ECB_Short() {
        let key = arrayFrom(hexString: "2b7e151628aed2a6abf7158809cf4f3c")
        let plainText = arrayFrom(hexString: "6bc1bee22e409f96e93d7e11739317")
        let cryptor = Cryptor(operation:.encrypt, algorithm:.aes, options:.ECBMode, key:key, iv:Array<UInt8>())
        let cipherText = cryptor.update(byteArray: plainText)?.final()
        XCTAssert(cipherText == nil, "Expected nil cipherText")
        XCTAssertEqual(cryptor.status, Status.alignmentError, "Expected AlignmentError")
    }
    /**
    Single block CBC mode. Results should be identical to ECB mode.
    */
    func test_Cryptor_AES_CBC_1() {
        let key =   arrayFrom(hexString: "2b7e151628aed2a6abf7158809cf4f3c")
        let iv =    arrayFrom(hexString: "00000000000000000000000000000000")
        let plainText = arrayFrom(hexString: "6bc1bee22e409f96e93d7e117393172a")
        let expectedCipherText = arrayFrom(hexString: "3ad77bb40d7a3660a89ecaf32466ef97")
    
        let cipherText = Cryptor(operation:.encrypt, algorithm:.aes, options:.None, key:key, iv:iv).update(byteArray: plainText)?.final()
    
        XCTAssert(expectedCipherText.count == cipherText!.count , "Counts are as expected")
        XCTAssert(expectedCipherText == cipherText!, "Obtained expected cipher text")
    
        print(hexString(fromArray: cipherText!))
    
        let decryptedText = Cryptor(operation:.decrypt, algorithm:.aes, options:.None, key:key, iv:iv).update(byteArray: cipherText!)?.final()
        XCTAssertEqual(decryptedText!, plainText, "Recovered plaintext.")
    }
    

    func test_Cryptor_DES_EBC_1() {
        // Data from table A.1 http://csrc.nist.gov/publications/nistpubs/800-20/800-20.pdf
        let ivs = [
            "8000000000000000",
            "4000000000000000",
            "2000000000000000",
            "1000000000000000",
            "0800000000000000",
            "0400000000000000",
            "0200000000000000",
            "0100000000000000",
            
            "0080000000000000",
            "0040000000000000",
            "0020000000000000",
            "0010000000000000",
            "0008000000000000",
            "0004000000000000",
            "0002000000000000",
            "0001000000000000",
            
            "0000800000000000",
            "0000400000000000",
            "0000200000000000",
            "0000100000000000",
            "0000080000000000",
            "0000040000000000",
            "0000020000000000",
            "0000010000000000",
            
            "0000008000000000",
            "0000004000000000",
            "0000002000000000",
            "0000001000000000",
            "0000000800000000",
            "0000000400000000",
            "0000000200000000",
            "0000000100000000",
            
            "0000000080000000",
            "0000000040000000",
            "0000000020000000",
            "0000000010000000",
            "0000000008000000",
            "0000000004000000",
            "0000000002000000",
            "0000000001000000",
            
            "0000000000800000",
            "0000000000400000",
            "0000000000200000",
            "0000000000100000",
            "0000000000080000",
            "0000000000040000",
            "0000000000020000",
            "0000000000010000",
            
            "0000000000008000",
            "0000000000004000",
            "0000000000002000",
            "0000000000001000",
            "0000000000000800",
            "0000000000000400",
            "0000000000000200",
            "0000000000000100",
            
            
            "0000000000000080",
            "0000000000000040",
            "0000000000000020",
            "0000000000000010",
            "0000000000000008",
            "0000000000000004",
            "0000000000000002",
            "0000000000000001",
        ]
        
        let ects = [
            "95f8a5e5dd31d900", // [0]
            "dd7f121ca5015619", // [1]
            "2e8653104f3834ea", // [2]
            "4bd388ff6cd81d4f", // [3]
            "20b9e767b2fb1456", // [4]
            "55579380d77138ef", // [5]
            "6cc5defaaf04512f", // [6]
            "0d9f279ba5d87260", // [7]
            "d9031b0271bd5a0a", // [8]
            "424250b37c3dd951", // [9]
            "b8061b7ecd9a21e5", // [10]
            "f15d0f286b65bd28", // [11]
            "add0cc8d6e5deba1", // [12]
            "e6d5f82752ad63d1", // [13]
            "ecbfe3bd3f591a5e", // [14]
            "f356834379d165cd", // [15]
            "2b9f982f20037fa9", // [16]
            "889de068a16f0be6", // [17]
            "e19e275d846a1298", // [18]
            "329a8ed523d71aec", // [19]
            "e7fce22557d23c97", // [20]
            "12a9f5817ff2d65d", // [21]
            "a484c3ad38dc9c19", // [22]
            "fbe00a8a1ef8ad72", // [23]
            "750d079407521363", // [24]
            "64feed9c724c2faf", // [25]
            "f02b263b328e2b60", // [26]
            "9d64555a9a10b852", // [27]
            "d106ff0bed5255d7", // [28]
            "e1652c6b138c64a5", // [29]
            "e428581186ec8f46", // [30]
            "aeb5f5ede22d1a36", // [31]
            "e943d7568aec0c5c", // [32]
            "df98c8276f54b04b", // [33]
            "b160e4680f6c696f", // [34]
            "fa0752b07d9c4ab8", // [35]
            "ca3a2b036dbc8502", // [36]
            "5e0905517bb59bcf", // [37]
            "814eeb3b91d90726", // [38]
            "4d49db1532919c9f", // [39]
            "25eb5fc3f8cf0621", // [40]
            "ab6a20c0620d1c6f", // [41]
            "79e90dbc98f92cca", // [42]
            "866ecedd8072bb0e", // [43]
            "8b54536f2f3e64a8", // [44]
            "ea51d3975595b86b", // [45]
            "caffc6ac4542de31", // [46]
            "8dd45a2ddf90796c", // [47]
            "1029d55e880ec2d0", // [48]
            "5d86cb23639dbea9", // [49]
            "1d1ca853ae7c0c5f", // [50]
            "ce332329248f3228", // [51]
            "8405d1abe24fb942", // [52]
            "e643d78090ca4207", // [53]
            "48221b9937748a23", // [54]
            "dd7c0bbd61fafd54", // [55]
            "2fbc291a570db5c4", // [56]
            "e07c30d7e4e26e12", // [57]
            "0953e2258e8e90a1", // [58]
            "5b711bc4ceebf2ee", // [59]
            "cc083f1e6d9e85f6", // [60]
            "d2fd8867d50d2dfe", // [61]
            "06e7ea22ce92708f", // [62]
            "166b40b44aba4bd6" // [63]

        ]
        
        let key = arrayFrom(hexString: "0101010101010101")
        
        for i in 0 ..< ivs.count {
<<<<<<< HEAD
            let iv = arrayFromHexString(ivs[i])
            let cipherText = Cryptor(operation:.Encrypt, algorithm:.DES, options:.ECBMode, key:key, iv:Array<UInt8>()).update(arrayFromHexString(ivs[i]))?.final()
            print("\"\(hexStringFromArray(cipherText!))\", // [\(i)]")
            XCTAssertEqual(arrayFromHexString(ects[i]), cipherText!, "Obtained expected cipher text")
            let decryptor = Cryptor(operation:.Decrypt, algorithm:.DES, options:.ECBMode, key:key, iv:iv)
            let decryptedText = decryptor.update(cipherText!)?.final()
=======
            let iv = arrayFrom(hexString: ivs[i])
            let cipherText = Cryptor(operation:.encrypt, algorithm:.des, options:.ECBMode, key:key, iv:Array<UInt8>()).update(byteArray: arrayFrom(hexString: ivs[i]))?.final()
            print("\"\(hexString(fromArray: cipherText!))\", // [\(i)]")
            XCTAssertEqual(arrayFrom(hexString: ects[i]), cipherText!, "Obtained expected cipher text")
            let decryptor = Cryptor(operation:.decrypt, algorithm:.des, options:.ECBMode, key:key, iv:iv)
            let decryptedText = decryptor.update(byteArray: cipherText!)?.final()
>>>>>>> 6a5a2473
            XCTAssertEqual(decryptedText!, iv, "Recovered plaintext.")
            
        }
    }
    

    /**
    This is UTF8 encoded "The quick brown fox jumps over the lazy dog."
    */
    let qbfBytes : [UInt8] = [0x54,0x68,0x65,0x20,0x71,0x75,0x69,0x63,0x6b,0x20,0x62,0x72,0x6f,0x77,0x6e,0x20,0x66,0x6f,0x78,0x20,0x6a,0x75,0x6d,0x70,0x73,0x20,0x6f,0x76,0x65,0x72,0x20,0x74,0x68,0x65,0x20,0x6c,0x61,0x7a,0x79,0x20,0x64,0x6f,0x67,0x2e]
    let qbfString = "The quick brown fox jumps over the lazy dog."
    /**
    This is the MD5 for "The quick brown fox jumps over the lazy dog."
    */
    let qbfMD5 : [UInt8] = [0xe4,0xd9,0x09,0xc2,
        0x90,0xd0,0xfb,0x1c,
        0xa0,0x68,0xff,0xad,
        0xdf,0x22,0xcb,0xd0]
    
    // MARK: - Digest tests
    // MARK: MD2 (RFC1319)
    let md2inputs = ["", "a", "abc", "message digest", "abcdefghijklmnopqrstuvwxyz", "ABCDEFGHIJKLMNOPQRSTUVWXYZabcdefghijklmnopqrstuvwxyz0123456789", "12345678901234567890123456789012345678901234567890123456789012345678901234567890"]
    let md2outputs = ["8350e5a3e24c153df2275c9f80692773", "32ec01ec4a6dac72c0ab96fb34c0b5d1",
    "da853b0d3f88d99b30283a69e6ded6bb", "ab4f496bfb2a530b219ff33031fe06b0", "4e8ddff3650292ab5a4108c3aa47940b", "da33def2a42df13975352846c30338cd", "d5976f79d83d3a0dc9806c3c66f3efd8"]
    
    func testMD2() {
        for i in 0..<md2inputs.count {
            let input = md2inputs[i]
            let expectedOutput = arrayFrom(hexString: md2outputs[i])
            let d : Digest = Digest(algorithm:.md2)
            _ = d.update(string: input)
            let output = d.final()
            XCTAssertEqual(output, expectedOutput)
        }
    }
    
    // MARK: MD5
    func testMD5_1()
    {
        let md5 : Digest = Digest(algorithm:.md5)
        _ = md5.update(string: qbfString)
        let digest = md5.final()
        
        XCTAssertEqual(digest, qbfMD5, "PASS")
    }
    
    func test_Digest_MD5_NSData()
    {
        let qbfData : Data = dataFrom(byteArray: self.qbfBytes)
        let digest = Digest(algorithm: .md5).update(data: qbfData)?.final()
        
        XCTAssertEqual(digest!, qbfMD5, "PASS")
    }
    /**
    Test MD5 with string input and optional chaining.
    */
    func test_Digest_MD5_Composition_String()
    {
        let digest = Digest(algorithm: .md5).update(string: qbfString)?.final()
        XCTAssertEqual(digest!, qbfMD5, "PASS")
    }
    /**
    Test MD5 with optional chaining, string input and 2 updates 
    */
    func test_Digest_MD5_Composition_String_2()
    {
        let s1 = "The quick brown fox"
        let s2 = " jumps over the lazy dog."
        let digest = Digest(algorithm: .md5).update(string: s1)?.update(string: s2)?.final()
        
        XCTAssertEqual(digest!, qbfMD5, "PASS")
    }
    /**
    Test MD5 with optional chaining and byte array input
    */
    func test_Digest_MD5_Composition_Bytes()
    {
        let digest = Digest(algorithm: .md5).update(byteArray: qbfBytes)?.final()
        
        XCTAssertEqual(digest!, qbfMD5, "PASS")
    }
    
    // See: http://csrc.nist.gov/groups/ST/toolkit/documents/Examples/SHA_All.pdf
    let shaShortBlock = "abc"
    let sha1ShortBlockOutput = "a9993e364706816aba3e25717850c26c9cd0d89d"
    let sha224BlockOutput = "23097d223405d8228642a477bda255b32aadbce4bda0b3f7e36c9da7"
    let sha256BlockOutput = "ba7816bf8f01cfea414140de5dae2223b00361a396177a9cb410ff61f20015ad"
    let sha384BlockOutput = "cb00753f45a35e8bb5a03d699ac65007272c32ab0eded1631a8b605a43ff5bed8086072ba1e7cc2358baeca134c825a7"
    let sha512BlockOutput = "ddaf35a193617abacc417349ae20413112e6fa4e89a97ea20a9eeee64b55d39a2192992a274fc1a836ba3c23a3feebbd454d4423643ce80e2a9ac94fa54ca49f"
    
    func test_Crypto_API() {
        XCTAssertEqual(shaShortBlock.SHA224, sha224BlockOutput)
        XCTAssertEqual(shaShortBlock.SHA256, sha256BlockOutput)
        XCTAssertEqual(shaShortBlock.SHA384, sha384BlockOutput)
        XCTAssertEqual(shaShortBlock.SHA512, sha512BlockOutput)
        let data: Data = shaShortBlock.data(using: String.Encoding.utf8)!
        XCTAssertEqual(data.SHA224, dataFrom(hexString: sha224BlockOutput))
        XCTAssertEqual(data.SHA256, dataFrom(hexString: sha256BlockOutput))
        XCTAssertEqual(data.SHA384, dataFrom(hexString: sha384BlockOutput))
        XCTAssertEqual(data.SHA512, dataFrom(hexString: sha512BlockOutput))
    }
    
    func test_Digest_SHA1_String() {
        let digest = Digest(algorithm: .sha1).update(string: shaShortBlock)?.final()
        print(hexString(fromArray: digest!))
        XCTAssertEqual(hexString(fromArray: digest!), sha1ShortBlockOutput)
        
    }
    
    func test_Digest_SHA224_String() {
        let digest = Digest(algorithm: .sha224).update(string: shaShortBlock)?.final()
        print(hexString(fromArray: digest!))
        XCTAssertEqual(hexString(fromArray: digest!), sha224BlockOutput)
    }
    
    func test_Digest_SHA256_String() {
        let digest = Digest(algorithm: .sha256).update(string: shaShortBlock)?.final()
        print(hexString(fromArray: digest!))
        XCTAssertEqual(hexString(fromArray: digest!), sha256BlockOutput)
    }
    
    func test_Digest_SHA384_String() {
        let digest = Digest(algorithm: .sha384).update(string: shaShortBlock)?.final()
        print(hexString(fromArray: digest!))
        XCTAssertEqual(hexString(fromArray: digest!), sha384BlockOutput)
    }
    
    func test_Digest_SHA512_String() {
        let digest = Digest(algorithm: .sha512).update(string: shaShortBlock)?.final()
        print(hexString(fromArray: digest!))
        XCTAssertEqual(hexString(fromArray: digest!), sha512BlockOutput)
    }

    // MARK: - HMAC tests
    let hmacDefaultKeyMD5 = arrayFrom(hexString: "0b0b0b0b0b0b0b0b0b0b0b0b0b0b0b0b")
    let hmacDefaultResultMD5 = arrayFrom(hexString: "9294727a3638bb1c13f48ef8158bfc9d")
    
    let hmacDefaultKeySHA1 = arrayFrom(hexString: "0102030405060708090a0b0c0d0e0f10111213141516171819")
    let hmacDefaultResultSHA1 = arrayFrom(hexString: "4c9007f4026250c6bc8414f9bf50c86c2d7235da")
    
    // See: https://www.ietf.org/rfc/rfc2202.txt
    func test_HMAC_MD5()
    {
        let key = self.hmacDefaultKeyMD5
        let data = "Hi There"
        let expected = self.hmacDefaultResultMD5
        
        let hmac = HMAC(algorithm:.md5, key:key).update(string: data)?.final()
        
        XCTAssertEqual(hmac!, expected, "PASS")
    }
    
    // See: https://www.ietf.org/rfc/rfc2202.txt
    func test_HMAC_SHA1()
    {
        let key = self.hmacDefaultKeySHA1
        let data : [UInt8] = Array(repeating: 0xcd, count: 50)
        let expected = self.hmacDefaultResultSHA1
        
        let hmac = HMAC(algorithm:.sha1, key:key).update(byteArray: data)?.final()
        
        XCTAssertEqual(hmac!, expected, "PASS")
    }
    
    func test_HMAC_SHA1_NSData()
    {
        let key = self.hmacDefaultKeySHA1
        let data = dataFrom(byteArray: Array<UInt8>(repeating: 0xcd, count: 50))
        let expected = self.hmacDefaultResultSHA1
        
        let hmac = HMAC(algorithm:.sha1, key:key).update(data: data)?.final()
        
        XCTAssertEqual(hmac!, expected, "PASS")
    }
    // For HMAC-SHA1-{224,256,384,512}
    // See: http://tools.ietf.org/html/rfc4231
    let rfc4231key1 = "0b0b0b0b0b0b0b0b0b0b0b0b0b0b0b0b0b0b0b0b" // should be 20 bytes
    let rfc4231string1 = "Hi There"
    let rfc4231data1 = "4869205468657265"
    let rfc4231SHA224Output1 = "896fb1128abbdf196832107cd49df33f47b4b1169912ba4f53684b22"
    let rfc4231SHA256Output1 = "b0344c61d8db38535ca8afceaf0bf12b881dc200c9833da726e9376c2e32cff7"
    let rfc4231SHA384Output1 = "afd03944d84895626b0825f4ab46907f15f9dadbe4101ec682aa034c7cebc59cfaea9ea9076ede7f4af152e8b2fa9cb6"
    let rfc4231SHA512Output1 = "87aa7cdea5ef619d4ff0b4241a1d6cb02379f4e2ce4ec2787ad0b30545e17cdedaa833b7d6b8a702038b274eaea3f4e4be9d914eeb61f1702e696c203a126854"
    
    func test_HMAC_SHA224()
    {
        let key = arrayFrom(hexString: self.rfc4231key1)
        let data : [UInt8] = arrayFrom(hexString: rfc4231data1)
        let expected = arrayFrom(hexString: self.rfc4231SHA224Output1)
        
        let hmac = HMAC(algorithm: HMAC.Algorithm.sha224, key:key).update(byteArray: data)?.final()
        
        XCTAssertEqual(hmac!, expected, "PASS")
    }
    
    func test_HMAC_SHA256()
    {
        let key = arrayFrom(hexString: self.rfc4231key1)
        let data : [UInt8] = arrayFrom(hexString: rfc4231data1)
        let expected = arrayFrom(hexString: self.rfc4231SHA256Output1)
        
        let hmac = HMAC(algorithm: HMAC.Algorithm.sha256, key:key).update(byteArray: data)?.final()
        
        XCTAssertEqual(hmac!, expected, "PASS")
    }
    
    func test_HMAC_SHA384()
    {
        let key = arrayFrom(hexString: self.rfc4231key1)
        let data : [UInt8] = arrayFrom(hexString: rfc4231data1)
        let expected = arrayFrom(hexString: self.rfc4231SHA384Output1)
        
        let hmac = HMAC(algorithm: HMAC.Algorithm.sha384, key:key).update(byteArray: data)?.final()
        
        XCTAssertEqual(hmac!, expected, "PASS")
    }
    
    func test_HMAC_SHA512()
    {
        let key = arrayFrom(hexString: self.rfc4231key1)
        let data : [UInt8] = arrayFrom(hexString: rfc4231data1)
        let expected = arrayFrom(hexString: self.rfc4231SHA512Output1)
        
        let hmac = HMAC(algorithm: HMAC.Algorithm.sha512, key:key).update(byteArray: data)?.final()
        
        XCTAssertEqual(hmac!, expected, "PASS")
    }
    
    // MARK: - KeyDerivation tests
    // See: https://www.ietf.org/rfc/rfc6070.txt
    func test_KeyDerivation_deriveKey()
    {
        // Tests with String salt
        let tests = [ ("password", "salt", 1, 20, "0c60c80f961f0e71f3a9b524af6012062fe037a6"),
            ("password", "salt", 2, 20, "ea6c014dc72d6f8ccd1ed92ace1d41f0d8de8957"),
            ("password", "salt", 4096, 20, "4b007901b765489abead49d926f721d065a429c1"),
//            ("password", "salt", 16777216, 20, "eefe3d61cd4da4e4e9945b3d6ba2158c2634e984"),
            ("passwordPASSWORDpassword", "saltSALTsaltSALTsaltSALTsaltSALTsalt", 4096, 25, "3d2eec4fe41c849b80c8d83662c0e44a8b291a964cf2f07038"),
            ("pass\0word", "sa\0lt", 4096, 16, "56fa6aa75548099dcc37d7f03425e0c3"),
        ]
        for (password, salt, rounds, dkLen, expected) in tests
        {
            let key = PBKDF.deriveKey(password: password, salt: salt, prf: .sha1, rounds: uint(rounds), derivedKeyLength: UInt(dkLen))
            let keyString = hexString(fromArray: key)
            
            XCTAssertEqual(key, arrayFrom(hexString: expected), "Obtained correct key (\(keyString) == \(expected)")
        }
        
        // Tests with Array salt
        let tests2 = [
            ("password", arrayFrom(string: "salt"), 1, 20, "0c60c80f961f0e71f3a9b524af6012062fe037a6"),
            ("password", arrayFrom(string: "salt"), 2, 20, "ea6c014dc72d6f8ccd1ed92ace1d41f0d8de8957"),
            ("password", arrayFrom(string: "salt"), 4096, 20, "4b007901b765489abead49d926f721d065a429c1"),
            //("password", "salt", 16777216, 20, "eefe3d61cd4da4e4e9945b3d6ba2158c2634e984"),
            ("passwordPASSWORDpassword", arrayFrom(string: "saltSALTsaltSALTsaltSALTsaltSALTsalt"), 4096, 25, "3d2eec4fe41c849b80c8d83662c0e44a8b291a964cf2f07038"),
            ("pass\0word", arrayFrom(string: "sa\0lt"), 4096, 16, "56fa6aa75548099dcc37d7f03425e0c3"),
        ]
        for (password, salt, rounds, dkLen, expected) in tests2
        {
            let key = PBKDF.deriveKey(password: password, salt: salt, prf: .sha1, rounds: uint(rounds), derivedKeyLength: UInt(dkLen))
            let keyString = hexString(fromArray: key)
            
            XCTAssertEqual(key, arrayFrom(hexString: expected), "Obtained correct key (\(keyString) == \(expected)")
        }
        
    }

    // MARK: - Random tests
    func test_Random_generateBytes()
    {
        let count = 256*256
        do {
            let bytes = try Random.generateBytes(byteCount: count)
            XCTAssert(bytes.count == count, "Count has expected value")
        }
        catch {
            XCTAssert(false, "Should never happen.")
        }
    }
    
    func test_Random_generateBytesThrow()
    {
        let count = 256*256
        do {
            let bytes = try Random.generateBytesThrow(byteCount: count)
            XCTAssert(bytes.count == count, "Count has expected value")
        }
        catch let error {
            print("Caught error \(error)")
        }
    }
    
    // MARK: - Status
    func test_Status() {
        XCTAssertEqual(Status.success.toRaw(), CCCryptorStatus(kCCSuccess))
        XCTAssertEqual(Status.paramError.toRaw(), CCCryptorStatus(kCCParamError))
        XCTAssertEqual(Status.bufferTooSmall.toRaw(), CCCryptorStatus(kCCBufferTooSmall))
        XCTAssertEqual(Status.memoryFailure.toRaw(), CCCryptorStatus(kCCMemoryFailure))
        XCTAssertEqual(Status.alignmentError.toRaw(), CCCryptorStatus(kCCAlignmentError))
        XCTAssertEqual(Status.decodeError.toRaw(), CCCryptorStatus(kCCDecodeError))
        XCTAssertEqual(Status.unimplemented.toRaw(), CCCryptorStatus(kCCUnimplemented))
        XCTAssertEqual(Status.overflow.toRaw(), CCCryptorStatus(kCCOverflow))
        XCTAssertEqual(Status.rngFailure.toRaw(), CCCryptorStatus(kCCRNGFailure))
        
        XCTAssertEqual(Status.success.description, "Success")
        XCTAssertEqual(Status.paramError.description, "ParamError")
        XCTAssertEqual(Status.bufferTooSmall.description, "BufferTooSmall")
        XCTAssertEqual(Status.memoryFailure.description, "MemoryFailure")
        XCTAssertEqual(Status.alignmentError.description, "AlignmentError")
        XCTAssertEqual(Status.decodeError.description, "DecodeError")
        XCTAssertEqual(Status.unimplemented.description, "Unimplemented")
        XCTAssertEqual(Status.overflow.description, "Overflow")
        XCTAssertEqual(Status.rngFailure.description, "RNGFailure")

    }

    
    // MARK: - Utilities tests
    func test_Utilities_arrayFromHexString_lowerCase()
    {
        let s = "deadface"
        let expected : [UInt8] = [ 0xde, 0xad, 0xfa, 0xce ]
        let result = arrayFrom(hexString: s)
        XCTAssertEqual(result, expected, "PASS")
    }
    
    func test_Utilities_arrayFromHexString_upperCase()
    {
        let s = "DEADFACE"
        let expected : [UInt8] = [ 0xde, 0xad, 0xfa, 0xce ]
        let result = arrayFrom(hexString: s)
        XCTAssertEqual(result, expected, "PASS")
    }
    
    func testHexStringFromArray()
    {
        let v : [UInt8] = [ 0xde, 0xad, 0xfa, 0xce ]
        XCTAssertEqual(hexString(fromArray: v), "deadface", "PASS (lowercase)")
        XCTAssertEqual(hexString(fromArray: v, uppercase: true), "DEADFACE", "PASS (lowercase)")
    }
    
    func testHexListFromArray()
    {
        let v : [UInt8] = [ 0xde, 0xad, 0xfa, 0xce ]
        let list = hexList(fromArray: v)
        XCTAssertEqual(list, "0xde, 0xad, 0xfa, 0xce, ")

    }
    
    func testZeroPadString() {
        var key1tmp = [UInt8]("thekey".utf8)
        key1tmp += [0,0]
        let key1  = zeroPad(string: "thekey", blockSize: 8)
        XCTAssertEqual(key1tmp, key1)
        XCTAssertEqual(key1tmp.count, 8)
    }
    
    func testGitHubIssue9() {
        let blockSize = Cryptor.Algorithm.des.blockSize()
        let key = zeroPad(string: "thekey", blockSize: blockSize)
        let plainText = zeroPad(string: "username123", blockSize: blockSize)
        let expectedCipherText = arrayFrom(hexString: "b742acfaa07e3d05cf2dc9aaa0258fc2")
        let cryptor = Cryptor(operation: .encrypt, algorithm: .des, options: [.ECBMode], key: key, iv: [UInt8]())
        let cipherText = cryptor.update(byteArray: plainText)?.final()
        XCTAssertEqual(expectedCipherText, cipherText!)
    }
    // Check robustness against issue #9 for string key
    func testGitHubIssue9StringCanary() {
        let key = "thekey"
        let plainText = zeroPad(string: "username123", blockSize: 8)
        let expectedCipherText = arrayFrom(hexString: "b742acfaa07e3d05cf2dc9aaa0258fc2")
        let cryptor = Cryptor(operation: .encrypt, algorithm: .des, options: [.ECBMode], key: key, iv: "")
        let cipherText = cryptor.update(byteArray: plainText)?.final()
        XCTAssertEqual(expectedCipherText, cipherText!)
    }
    // Check robustness against issue #9 for array key
    func testGitHubIssue9ArrayCanary() {
        let key = Array<UInt8>("thekey".utf8)
        let plainText = zeroPad(string: "username123", blockSize: 8)
        let expectedCipherText = arrayFrom(hexString: "b742acfaa07e3d05cf2dc9aaa0258fc2")
        let cryptor = Cryptor(operation: .encrypt, algorithm: .des, options: [.ECBMode], key: key, iv: [])
        let cipherText = cryptor.update(byteArray: plainText)?.final()
        XCTAssertEqual(expectedCipherText, cipherText!)
    }
<<<<<<< HEAD
	
	
	func testCryptorCorrectlyEncryptsJSONUTF8MessageInModeCFB() {
		let key: [UInt8] = [0xb2, 0xdd, 0x82, 0x0c, 0x32, 0x2f, 0xcd, 0xac, 0x63, 0xbe, 0x56, 0x9b, 0x69, 0x07, 0xa8, 0xc6, 0x68, 0xa8, 0x8c, 0x76, 0xb3, 0x86, 0x1d, 0x5d, 0x7a, 0x0f, 0x4c, 0x29, 0x9e, 0x46, 0x15, 0x44]
		let iv: [UInt8] = [0x38, 0xa6, 0x44, 0xdd, 0xe4, 0x22, 0x12, 0xeb, 0x50, 0x2e, 0x84, 0xb4, 0x09, 0xd5, 0x27, 0x7c]
		let messageBytes: [UInt8] = zeroPad("{\"type\": 1,\"owner\":{\"firstName\":\"Michał\",\"lastName\": \"Dąbrowski\"},\"isValid\": true}", Cryptor.Algorithm.AES.blockSize())
		
		let cipherText = Cryptor(operation: .Encrypt, algorithm: .AES, mode: .CFB, padding: .NoPadding, key: key, iv: iv).update(messageBytes)?.final()
		XCTAssertNotNil(cipherText)
		let cipherString = hexStringFromArray(cipherText!)
		
		XCTAssertEqual(cipherString, "048293a942e3cc54a4f1d4fe54b3137402ab116cd1f9240d133b37167f5f5338d57c452459d7cc8a3fda478b22b1256fed657c7ca883a558e36546f291dfd42f55ce1f56b036cdf368ca8b203f2f29c8da29f5079e692cc8c8d284aaa4b31167")
	}
	
	func testCryptorCorrectlyDecryptsJSONUTF8MessageInModeCFB() {
		let key: [UInt8] = [0xb2, 0xdd, 0x82, 0x0c, 0x32, 0x2f, 0xcd, 0xac, 0x63, 0xbe, 0x56, 0x9b, 0x69, 0x07, 0xa8, 0xc6, 0x68, 0xa8, 0x8c, 0x76, 0xb3, 0x86, 0x1d, 0x5d, 0x7a, 0x0f, 0x4c, 0x29, 0x9e, 0x46, 0x15, 0x44]
		let iv: [UInt8] = [0x38, 0xa6, 0x44, 0xdd, 0xe4, 0x22, 0x12, 0xeb, 0x50, 0x2e, 0x84, 0xb4, 0x09, 0xd5, 0x27, 0x7c]
		let messagePayload = arrayFromHexString("048293a942e3cc54a4f1d4fe54b3137402ab116cd1f9240d133b37167f5f5338d57c452459d7cc8a3fda478b22b1256fed657c7ca883a558e36546f291dfd42f55ce1f56b036cdf368ca8b203f2f29c8da29f5079e692cc8c8d284aaa4b31167")
		let encryptedJSON: [String: AnyObject] = [
			"type": 1,
			"owner": [
				"firstName": "Michał",
				"lastName": "Dąbrowski"
			],
			"isValid": true
		]
		
		var decryptedData = Cryptor(operation: .Decrypt, algorithm: .AES, mode: .CFB, padding: .NoPadding, key: key, iv: iv).update(messagePayload)!.final()!
		decryptedData = removeTrailingZeroPadding(decryptedData)
		let stringData = NSData(bytes: decryptedData, length: decryptedData.count)
		
		do {
			let decryptedJSON = try NSJSONSerialization.JSONObjectWithData(stringData, options: [NSJSONReadingOptions.AllowFragments])
			XCTAssertTrue(decryptedJSON is NSDictionary)
			XCTAssertEqual(decryptedJSON as? NSDictionary, encryptedJSON)
			
		} catch {
			XCTFail()
		}
	}
	
	func testCryptorCorrectlyEncryptsAndDecryptsStringMessageInModeCFB() {
		let keyString: String = "a9628a8b1d54eef2c9d9b4bd431708765dbb1c9ec913f675138455f450c3f99a"
		let invalidKeyString: String = "a9628a8b1d54eef2c9d9b4bd431708865dbb1c9ec913f675138455f450c3f99a"
		let ivString: String = "6694f70dd552e02f1edfa9b77a00faf9"
		let secretMessage: String = "This is a message that will be encrypted"
		let secretMessagePayload = zeroPad(secretMessage, Cryptor.Algorithm.AES.blockSize())
		let key = arrayFromHexString(keyString)
		let invalidKey = arrayFromHexString(invalidKeyString)
		let iv = arrayFromHexString(ivString)
		
		let cipherText: [UInt8]! = Cryptor(operation: .Encrypt, algorithm: .AES, mode: .CFB, padding: .NoPadding, key: key, iv: iv).update(secretMessagePayload)?.final()
		XCTAssertNotNil(cipherText)
		let cipherString = hexStringFromArray(cipherText)
		
		
		XCTAssertEqual(cipherString, "dbf971a44030c146e2ebf35fe4464aecb93cf3ace0e7694e40ff69e6fc6b84b5b7271d8f0e7a2530c0d8921c66079651")
		
		let outDataArray: [UInt8]! = Cryptor(operation: .Decrypt, algorithm: .AES, mode: .CFB, padding: .NoPadding, key: key, iv: iv).update(cipherText)?.final()
		XCTAssertNotNil(outDataArray)
		XCTAssertEqual(outDataArray, secretMessagePayload)
		
		let outDataArrayDecryptedWithInvalidKey = Cryptor(operation: .Decrypt, algorithm: .AES, mode: .CFB, padding: .NoPadding, key: invalidKey, iv: iv).update(cipherText)!.final()!
		XCTAssertNotEqual(outDataArrayDecryptedWithInvalidKey, secretMessagePayload)
	}
	
	func testCryptorCorrectlyEncryptsAndDecryptsStringMessageInModeCBC() {
		let key = arrayFromHexString("a9628a8b1d54eef2c9d9b4bd431708765dbb1c9ec913f675138455f450c3f99a")
		let invalidKey = arrayFromHexString("a9628a8b1d54eef2c9d9b4bd431708865dbb1c9ec913f675138455f450c3f99a")
		let iv = arrayFromHexString("ffdcf7408390cea2986267368cf386d7")
		let secretMessage: String = "This is a message that will be encrypted"
		let secretMessagePayload = zeroPad(secretMessage, Cryptor.Algorithm.AES.blockSize())
		
		let cipherText: [UInt8]! = Cryptor(operation: .Encrypt, algorithm: .AES, mode: .CBC , padding: .NoPadding, key: key, iv: iv).update(secretMessagePayload)?.final()
		XCTAssertNotNil(cipherText)
		let cipherString = hexStringFromArray(cipherText)
		
		XCTAssertEqual(cipherString, "b94f8a088cbd9433d3ba111d85bd268b4a47c29fafd4e29e0a9a5fddb7f7d3aca4a15b818b71f6cb9c40599b7cd4d2b0")
		
		let outDataArray: [UInt8]! = Cryptor(operation: .Decrypt, algorithm: .AES, mode: .CBC, padding: .NoPadding, key: key, iv: iv).update(cipherText)?.final()
		XCTAssertNotNil(outDataArray)
		XCTAssertEqual(outDataArray, secretMessagePayload)
		
		let outDataArrayWithoutPadding = removeTrailingZeroPadding(outDataArray)
		let outString = String(data: NSData(bytes: outDataArrayWithoutPadding, length: outDataArrayWithoutPadding.count), encoding: NSUTF8StringEncoding)
		XCTAssertEqual(outString, secretMessage)
		
		let outDataArrayDecryptedWithInvalidKey = Cryptor(operation: .Decrypt, algorithm: .AES, mode: .CBC, padding: .NoPadding, key: invalidKey, iv: iv).update(cipherText)!.final()!
		XCTAssertNotEqual(outDataArrayDecryptedWithInvalidKey, secretMessagePayload)
	}
	
	func testCryptorEncryptsCorrectlyInECBMode() {
		let key = arrayFromHexString("2b7e151628aed2a6abf7158809cf4f3c")
		let plainText = arrayFromHexString("6bc1bee22e409f96e93d7e11739317")

		let cryptor = Cryptor(operation: .Encrypt, algorithm: .AES, mode: .ECB, padding: .NoPadding, key: key, iv: [])
		let cipherText = cryptor.update(plainText)?.final()
		XCTAssert(cipherText == nil, "Expected nil cipherText")
		XCTAssertEqual(cryptor.status, Status.AlignmentError, "Expected AlignmentError")

	}
=======
    
>>>>>>> 6a5a2473
}<|MERGE_RESOLUTION|>--- conflicted
+++ resolved
@@ -232,21 +232,14 @@
         let key = arrayFrom(hexString: "0101010101010101")
         
         for i in 0 ..< ivs.count {
-<<<<<<< HEAD
-            let iv = arrayFromHexString(ivs[i])
-            let cipherText = Cryptor(operation:.Encrypt, algorithm:.DES, options:.ECBMode, key:key, iv:Array<UInt8>()).update(arrayFromHexString(ivs[i]))?.final()
-            print("\"\(hexStringFromArray(cipherText!))\", // [\(i)]")
-            XCTAssertEqual(arrayFromHexString(ects[i]), cipherText!, "Obtained expected cipher text")
-            let decryptor = Cryptor(operation:.Decrypt, algorithm:.DES, options:.ECBMode, key:key, iv:iv)
-            let decryptedText = decryptor.update(cipherText!)?.final()
-=======
+
             let iv = arrayFrom(hexString: ivs[i])
             let cipherText = Cryptor(operation:.encrypt, algorithm:.des, options:.ECBMode, key:key, iv:Array<UInt8>()).update(byteArray: arrayFrom(hexString: ivs[i]))?.final()
             print("\"\(hexString(fromArray: cipherText!))\", // [\(i)]")
             XCTAssertEqual(arrayFrom(hexString: ects[i]), cipherText!, "Obtained expected cipher text")
             let decryptor = Cryptor(operation:.decrypt, algorithm:.des, options:.ECBMode, key:key, iv:iv)
             let decryptedText = decryptor.update(byteArray: cipherText!)?.final()
->>>>>>> 6a5a2473
+
             XCTAssertEqual(decryptedText!, iv, "Recovered plaintext.")
             
         }
@@ -631,17 +624,18 @@
         let cipherText = cryptor.update(byteArray: plainText)?.final()
         XCTAssertEqual(expectedCipherText, cipherText!)
     }
-<<<<<<< HEAD
+
 	
 	
 	func testCryptorCorrectlyEncryptsJSONUTF8MessageInModeCFB() {
 		let key: [UInt8] = [0xb2, 0xdd, 0x82, 0x0c, 0x32, 0x2f, 0xcd, 0xac, 0x63, 0xbe, 0x56, 0x9b, 0x69, 0x07, 0xa8, 0xc6, 0x68, 0xa8, 0x8c, 0x76, 0xb3, 0x86, 0x1d, 0x5d, 0x7a, 0x0f, 0x4c, 0x29, 0x9e, 0x46, 0x15, 0x44]
 		let iv: [UInt8] = [0x38, 0xa6, 0x44, 0xdd, 0xe4, 0x22, 0x12, 0xeb, 0x50, 0x2e, 0x84, 0xb4, 0x09, 0xd5, 0x27, 0x7c]
-		let messageBytes: [UInt8] = zeroPad("{\"type\": 1,\"owner\":{\"firstName\":\"Michał\",\"lastName\": \"Dąbrowski\"},\"isValid\": true}", Cryptor.Algorithm.AES.blockSize())
-		
-		let cipherText = Cryptor(operation: .Encrypt, algorithm: .AES, mode: .CFB, padding: .NoPadding, key: key, iv: iv).update(messageBytes)?.final()
+        
+        let messageBytes: [UInt8] = zeroPad(string: "{\"type\": 1,\"owner\":{\"firstName\":\"Michał\",\"lastName\": \"Dąbrowski\"},\"isValid\": true}", blockSize: Cryptor.Algorithm.aes.blockSize())
+		
+        let cipherText = Cryptor(operation: .encrypt, algorithm: .aes, mode: .CFB, padding: .NoPadding, key: key, iv: iv).update(byteArray: messageBytes)?.final()
 		XCTAssertNotNil(cipherText)
-		let cipherString = hexStringFromArray(cipherText!)
+        let cipherString = hexString(fromArray: cipherText!)
 		
 		XCTAssertEqual(cipherString, "048293a942e3cc54a4f1d4fe54b3137402ab116cd1f9240d133b37167f5f5338d57c452459d7cc8a3fda478b22b1256fed657c7ca883a558e36546f291dfd42f55ce1f56b036cdf368ca8b203f2f29c8da29f5079e692cc8c8d284aaa4b31167")
 	}
@@ -649,22 +643,22 @@
 	func testCryptorCorrectlyDecryptsJSONUTF8MessageInModeCFB() {
 		let key: [UInt8] = [0xb2, 0xdd, 0x82, 0x0c, 0x32, 0x2f, 0xcd, 0xac, 0x63, 0xbe, 0x56, 0x9b, 0x69, 0x07, 0xa8, 0xc6, 0x68, 0xa8, 0x8c, 0x76, 0xb3, 0x86, 0x1d, 0x5d, 0x7a, 0x0f, 0x4c, 0x29, 0x9e, 0x46, 0x15, 0x44]
 		let iv: [UInt8] = [0x38, 0xa6, 0x44, 0xdd, 0xe4, 0x22, 0x12, 0xeb, 0x50, 0x2e, 0x84, 0xb4, 0x09, 0xd5, 0x27, 0x7c]
-		let messagePayload = arrayFromHexString("048293a942e3cc54a4f1d4fe54b3137402ab116cd1f9240d133b37167f5f5338d57c452459d7cc8a3fda478b22b1256fed657c7ca883a558e36546f291dfd42f55ce1f56b036cdf368ca8b203f2f29c8da29f5079e692cc8c8d284aaa4b31167")
-		let encryptedJSON: [String: AnyObject] = [
-			"type": 1,
+        let messagePayload = arrayFrom(hexString: "048293a942e3cc54a4f1d4fe54b3137402ab116cd1f9240d133b37167f5f5338d57c452459d7cc8a3fda478b22b1256fed657c7ca883a558e36546f291dfd42f55ce1f56b036cdf368ca8b203f2f29c8da29f5079e692cc8c8d284aaa4b31167")
+		let encryptedJSON = [
+            "type": 1,
 			"owner": [
 				"firstName": "Michał",
 				"lastName": "Dąbrowski"
 			],
 			"isValid": true
-		]
-		
-		var decryptedData = Cryptor(operation: .Decrypt, algorithm: .AES, mode: .CFB, padding: .NoPadding, key: key, iv: iv).update(messagePayload)!.final()!
-		decryptedData = removeTrailingZeroPadding(decryptedData)
+		] as NSDictionary
+		
+        var decryptedData = Cryptor(operation: .decrypt, algorithm: .aes, mode: .CFB, padding: .NoPadding, key: key, iv: iv).update(byteArray: messagePayload)!.final()!
+        decryptedData = removeTrailingZeroPadding(array: decryptedData)
 		let stringData = NSData(bytes: decryptedData, length: decryptedData.count)
 		
 		do {
-			let decryptedJSON = try NSJSONSerialization.JSONObjectWithData(stringData, options: [NSJSONReadingOptions.AllowFragments])
+			let decryptedJSON = try JSONSerialization.jsonObject(with: stringData as Data, options: [JSONSerialization.ReadingOptions.allowFragments])
 			XCTAssertTrue(decryptedJSON is NSDictionary)
 			XCTAssertEqual(decryptedJSON as? NSDictionary, encryptedJSON)
 			
@@ -678,62 +672,60 @@
 		let invalidKeyString: String = "a9628a8b1d54eef2c9d9b4bd431708865dbb1c9ec913f675138455f450c3f99a"
 		let ivString: String = "6694f70dd552e02f1edfa9b77a00faf9"
 		let secretMessage: String = "This is a message that will be encrypted"
-		let secretMessagePayload = zeroPad(secretMessage, Cryptor.Algorithm.AES.blockSize())
-		let key = arrayFromHexString(keyString)
-		let invalidKey = arrayFromHexString(invalidKeyString)
-		let iv = arrayFromHexString(ivString)
-		
-		let cipherText: [UInt8]! = Cryptor(operation: .Encrypt, algorithm: .AES, mode: .CFB, padding: .NoPadding, key: key, iv: iv).update(secretMessagePayload)?.final()
+        let secretMessagePayload = zeroPad(string: secretMessage, blockSize: Cryptor.Algorithm.aes.blockSize())
+        let key = arrayFrom(hexString: keyString)
+        let invalidKey = arrayFrom(hexString: invalidKeyString)
+        let iv = arrayFrom(hexString: ivString)
+		
+		let cipherText: [UInt8]! = Cryptor(operation: .encrypt, algorithm: .aes, mode: .CFB, padding: .NoPadding, key: key, iv: iv).update(byteArray: secretMessagePayload)?.final()
 		XCTAssertNotNil(cipherText)
-		let cipherString = hexStringFromArray(cipherText)
+        let cipherString = hexString(fromArray: cipherText)
 		
 		
 		XCTAssertEqual(cipherString, "dbf971a44030c146e2ebf35fe4464aecb93cf3ace0e7694e40ff69e6fc6b84b5b7271d8f0e7a2530c0d8921c66079651")
 		
-		let outDataArray: [UInt8]! = Cryptor(operation: .Decrypt, algorithm: .AES, mode: .CFB, padding: .NoPadding, key: key, iv: iv).update(cipherText)?.final()
+        let outDataArray: [UInt8]! = Cryptor(operation: .decrypt, algorithm: .aes, mode: .CFB, padding: .NoPadding, key: key, iv: iv).update(byteArray: cipherText)?.final()
 		XCTAssertNotNil(outDataArray)
 		XCTAssertEqual(outDataArray, secretMessagePayload)
 		
-		let outDataArrayDecryptedWithInvalidKey = Cryptor(operation: .Decrypt, algorithm: .AES, mode: .CFB, padding: .NoPadding, key: invalidKey, iv: iv).update(cipherText)!.final()!
+		let outDataArrayDecryptedWithInvalidKey = Cryptor(operation: .decrypt, algorithm: .aes, mode: .CFB, padding: .NoPadding, key: invalidKey, iv: iv).update(byteArray: cipherText)!.final()!
 		XCTAssertNotEqual(outDataArrayDecryptedWithInvalidKey, secretMessagePayload)
 	}
 	
 	func testCryptorCorrectlyEncryptsAndDecryptsStringMessageInModeCBC() {
-		let key = arrayFromHexString("a9628a8b1d54eef2c9d9b4bd431708765dbb1c9ec913f675138455f450c3f99a")
-		let invalidKey = arrayFromHexString("a9628a8b1d54eef2c9d9b4bd431708865dbb1c9ec913f675138455f450c3f99a")
-		let iv = arrayFromHexString("ffdcf7408390cea2986267368cf386d7")
+        let key = arrayFrom(hexString: "a9628a8b1d54eef2c9d9b4bd431708765dbb1c9ec913f675138455f450c3f99a")
+        let invalidKey = arrayFrom(hexString: "a9628a8b1d54eef2c9d9b4bd431708865dbb1c9ec913f675138455f450c3f99a")
+        let iv = arrayFrom(hexString: "ffdcf7408390cea2986267368cf386d7")
 		let secretMessage: String = "This is a message that will be encrypted"
-		let secretMessagePayload = zeroPad(secretMessage, Cryptor.Algorithm.AES.blockSize())
-		
-		let cipherText: [UInt8]! = Cryptor(operation: .Encrypt, algorithm: .AES, mode: .CBC , padding: .NoPadding, key: key, iv: iv).update(secretMessagePayload)?.final()
+        let secretMessagePayload = zeroPad(string: secretMessage, blockSize: Cryptor.Algorithm.aes.blockSize())
+		
+		let cipherText: [UInt8]! = Cryptor(operation: .encrypt, algorithm: .aes, mode: .CBC , padding: .NoPadding, key: key, iv: iv).update(byteArray: secretMessagePayload)?.final()
 		XCTAssertNotNil(cipherText)
-		let cipherString = hexStringFromArray(cipherText)
+        let cipherString = hexString(fromArray: cipherText)
 		
 		XCTAssertEqual(cipherString, "b94f8a088cbd9433d3ba111d85bd268b4a47c29fafd4e29e0a9a5fddb7f7d3aca4a15b818b71f6cb9c40599b7cd4d2b0")
 		
-		let outDataArray: [UInt8]! = Cryptor(operation: .Decrypt, algorithm: .AES, mode: .CBC, padding: .NoPadding, key: key, iv: iv).update(cipherText)?.final()
+        let outDataArray: [UInt8]! = Cryptor(operation: .decrypt, algorithm: .aes, mode: .CBC, padding: .NoPadding, key: key, iv: iv).update(byteArray: cipherText)?.final()
 		XCTAssertNotNil(outDataArray)
 		XCTAssertEqual(outDataArray, secretMessagePayload)
 		
-		let outDataArrayWithoutPadding = removeTrailingZeroPadding(outDataArray)
-		let outString = String(data: NSData(bytes: outDataArrayWithoutPadding, length: outDataArrayWithoutPadding.count), encoding: NSUTF8StringEncoding)
+		let outDataArrayWithoutPadding = removeTrailingZeroPadding(array: outDataArray)
+		let outString = String(data: NSData(bytes: outDataArrayWithoutPadding, length: outDataArrayWithoutPadding.count) as Data, encoding: String.Encoding.utf8)
 		XCTAssertEqual(outString, secretMessage)
 		
-		let outDataArrayDecryptedWithInvalidKey = Cryptor(operation: .Decrypt, algorithm: .AES, mode: .CBC, padding: .NoPadding, key: invalidKey, iv: iv).update(cipherText)!.final()!
+        let outDataArrayDecryptedWithInvalidKey = Cryptor(operation: .decrypt, algorithm: .aes, mode: .CBC, padding: .NoPadding, key: invalidKey, iv: iv).update(byteArray: cipherText)!.final()!
 		XCTAssertNotEqual(outDataArrayDecryptedWithInvalidKey, secretMessagePayload)
 	}
 	
 	func testCryptorEncryptsCorrectlyInECBMode() {
-		let key = arrayFromHexString("2b7e151628aed2a6abf7158809cf4f3c")
-		let plainText = arrayFromHexString("6bc1bee22e409f96e93d7e11739317")
-
-		let cryptor = Cryptor(operation: .Encrypt, algorithm: .AES, mode: .ECB, padding: .NoPadding, key: key, iv: [])
-		let cipherText = cryptor.update(plainText)?.final()
+        let key = arrayFrom(hexString: "2b7e151628aed2a6abf7158809cf4f3c")
+        let plainText = arrayFrom(hexString: "6bc1bee22e409f96e93d7e11739317")
+
+		let cryptor = Cryptor(operation: .encrypt, algorithm: .aes, mode: .ECB, padding: .NoPadding, key: key, iv: [])
+		let cipherText = cryptor.update(byteArray: plainText)?.final()
 		XCTAssert(cipherText == nil, "Expected nil cipherText")
-		XCTAssertEqual(cryptor.status, Status.AlignmentError, "Expected AlignmentError")
+		XCTAssertEqual(cryptor.status, Status.alignmentError, "Expected AlignmentError")
 
 	}
-=======
-    
->>>>>>> 6a5a2473
+
 }