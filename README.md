--- conflicted
+++ resolved
@@ -4,7 +4,6 @@
 
 A Swift wrapper for Apple's `CommonCrypto` library.
 
-<<<<<<< HEAD
 # Using `IDZSwiftCommonCrypto`
 
 There are three ways to add IDZCommonCrypto to your project:
@@ -34,12 +33,6 @@
 Run `carthage` to build the framework and drag the built 'IDZCommonCrypto.framework' into your project or workspace.
 
 ## Manually
-=======
-If you're using Swift 2.0 please use the `swift2.0` branch.
-
-Using `IDZSwiftCommonCrypto`
-----------------------------
->>>>>>> 4e449774
 
 Since `CommonCrypto` is not a standalone module, you need to generate a fake module map to convince Xcode into allowing you to `import CommonCrypto`. The `GenerateCommonCryptoModule` script provides two methods for doing this. Which method you choose depends on whether you want to able to use `CommonCrypto` and, by extension, `IDZSwiftCommonCrypto` in playgrounds.
 
@@ -231,3 +224,4 @@
 * `.SHA256` 
 * `.SHA384` 
 * `.SHA512`
+
